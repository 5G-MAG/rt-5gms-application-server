# 5GMS Application Server

This repository holds the 5GMS Application Server implementation for the 5G-MAG Reference Tools. 
Note that currently this implementation only supports downlink media streaming.

## Introduction

The 5GMS Application Server (AS) is a Network Function that forms part of the 5G Media Services framework as defined in ETSI TS 126.501.

### 5GMS Downlink Application Server
A 5GMS Downlink Application Server (5GMSd AS), which can be deployed in the 5G Core Network or in an External Data Network, provides 5G Downlink Media Streaming services to 5GMSd Clients. This logical function embodies the data plane aspects of the 5GMSd System that deals with proxying media content (similar to a Content Delivery Network). The content is ingested from 5GMSd Application Providers at reference point M2d. Both push- and pull-based ingest methods are supported, based on HTTP. Ingested content is distributed to 5GMSd clients at reference point M4d (after possible manipulation by the 5GMSd AS). Standard pull-based content retrieval protocols (e.g. DASH) are supported at this reference point.

#### Specifications

<<<<<<< HEAD
A list of specification related to 5G Downlink Media Streaming is available in the [Standards Wiki](https://github.com/5G-MAG/Standards/wiki/5G-Downlink-Media-Streaming-Architecture-(5GMSd):-Relevant-Specifications).
=======
A list of specifications related to 5G Downlink Media Streaming is available in the [Standards Wiki](https://github.com/5G-MAG/Standards/wiki/5G-Downlink-Media-Streaming-Architecture-(5GMSd):-Relevant-Specifications).
>>>>>>> 3ae5612b

#### About the implementation

This implementation is comprised of a small Python daemon process which implements the 5GMS AS configuration service at interface M3,
and which also manages an external HTTP(S) Web Server/Proxy daemon subprocess to ingest content (pull ingest only) at interface M2d
and serve it to 5GMSd Clients at interface M4d.

The 5GMSd AS is configured via the M3 interface, therefore you will need an appropriate M3 client to configure the 5GMSd AS. Such a client is
the [5GMS AF](https://github.com/5G-MAG/rt-5gms-application-function) (release v1.1.0 and above).

The web server or reverse proxy functionality is provided by an external daemon. This 5GMSd AS manages the external
daemon by dynamically writing its configuration files and managing the daemon process lifecycle. At present the only
<<<<<<< HEAD
daemon that can be controlled by the AS is nginx ([website](https://nginx.org/)).
=======
daemon that can be controlled by the AS is Openresty (based on nginx) ([website](https://openresty.org/)).
>>>>>>> 3ae5612b

## Install dependencies

```
sudo apt install git python3-pip python3-venv
sudo python3 -m pip install --upgrade pip build setuptools
```

## Downloading

Release sdist tar files can be downloaded from the [releases](https://github.com/5G-MAG/rt-5gms-application-server/releases) page.

The source can be obtained by cloning the github repository.

```
cd ~
git clone --recurse-submodules https://github.com/5G-MAG/rt-5gms-application-server.git
```

## Building a Python distribution

### Prerequisites for building

You will additionally need `wget` and `java` to build a distribution.

```
sudo apt install wget default-jdk
```

### Building a distribution tar

To build a Python sdist distribution tar do the following.

```
cd ~/rt-5gms-application-server
python3 -m build --sdist
```

The distribution sdist tar file can then be found in the `dist` subdirectory.

## Installing

### Install from sdist

This application can be installed using pip with a distribution sdist tar file:

```
sudo python3 -m pip install rt-5gms-application-server-<version>.tar.gz
```

If installing as a unprivileged user, the installed files will be added to a local installation place in your home directory. A warning is shown indicating that the directory where the application is installed should be added to your path with a command like `PATH="${PATH}:${HOME}/.local/bin" export PATH`.

### Install direct from source

Alternatively, to install the 5GMS Application Server directly from the source you will first need the build prerequisites, `wget` and `java`, indicated above in the [Prerequisites for building](#prerequisites-for-building) section. After installing these the application can bi install directly using these commands:

```
cd ~/rt-5gms-application-server
sudo python3 -m pip install .
```

### Installing in a virtual Python environment

If you are testing out this project then you may wish to install in a Python virtual environment instead so that you do not disturb you present system packages.

You will need the `wget` and `java` prerequisites, see the [Prerequisites for building](#prerequisites-for-building) section above for details.

After installing the prerequisites, you can install the 5GMS Application Server using the commands:

```
cd ~/rt-5gms-application-server
python3 -m venv venv
venv/bin/python3 -m pip install .
```

When using the virtual environment approach, then you can run the application directly using `venv/bin/5gms-application-server` instead of just `5gms-application-server` in the following instructions, or you can activate the virtual environment using `source venv/bin/activate` to automatically add the `venv/bin` directory early in the executable search path and just use the `5gms-application-server` command.

## Running

Once [installed](#installing), the application server can be run using the following command syntax:

```
Syntax: 5gms-application-server [-c <configuration-file>]
```

Please note that the application server requires a suitable web proxy server to be installed. At present the only web proxy server that the application server can use is Openresty. This means you should install the openresty package on your distribution, instruction to do so can be found on the [Openresty website](https://openresty.org/en/download.html) for [linux distributions](https://openresty.org/en/linux-packages.html) and [Microsoft Windows](https://openresty.org/en/download.html#windows).

Most distributions will install Nginx to start on boot and some will even immediately start the Nginx service daemon when nginx is installed. A running default configuration of nginx will interfere with the operation of the application server by claiming TCP port 80 to listen on, thus denying the use of the TCP port to the application server. To avoid this it is best to disable and stop the nginx service, for example:

```bash
systemctl disable --now nginx.service
```

Command line help can be obtained using the -h flag:

```
5gms-application-server -h
```

Please note that the default configuration will require the application server to be run as the root user as it uses the privileged port 80 and stores logs and caches in root owned directories. If you wish to run this as an unprivileged user you will need to follow the instructions for creating and using an alternative configuration file. These instructions can be found in the [development documentation](docs/README.md#running-the-example-without-building).

Once running you will need an M3 client, such as the [5GMS AF](https://github.com/5G-MAG/rt-5gms-application-function), to manage the running AS. For standalone configuration for testing, see the "Testing without the Application Function" section of the [development documentation](docs/README.md#testing-without-the-application-function).

## Development

This project follows
the [Gitflow workflow](https://www.atlassian.com/git/tutorials/comparing-workflows/gitflow-workflow). The `development`
branch of this project serves as an integration branch for new features. Consequently, please make sure to switch to the `development`
branch before starting the implementation of a new feature. Please check the [docs/README.md](docs/README.md) file for
further project development and testing information.<|MERGE_RESOLUTION|>--- conflicted
+++ resolved
@@ -12,11 +12,7 @@
 
 #### Specifications
 
-<<<<<<< HEAD
-A list of specification related to 5G Downlink Media Streaming is available in the [Standards Wiki](https://github.com/5G-MAG/Standards/wiki/5G-Downlink-Media-Streaming-Architecture-(5GMSd):-Relevant-Specifications).
-=======
 A list of specifications related to 5G Downlink Media Streaming is available in the [Standards Wiki](https://github.com/5G-MAG/Standards/wiki/5G-Downlink-Media-Streaming-Architecture-(5GMSd):-Relevant-Specifications).
->>>>>>> 3ae5612b
 
 #### About the implementation
 
@@ -29,11 +25,7 @@
 
 The web server or reverse proxy functionality is provided by an external daemon. This 5GMSd AS manages the external
 daemon by dynamically writing its configuration files and managing the daemon process lifecycle. At present the only
-<<<<<<< HEAD
-daemon that can be controlled by the AS is nginx ([website](https://nginx.org/)).
-=======
 daemon that can be controlled by the AS is Openresty (based on nginx) ([website](https://openresty.org/)).
->>>>>>> 3ae5612b
 
 ## Install dependencies
 
